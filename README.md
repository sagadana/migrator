# Database Migration Scripts

## Description

Collection of Go scripts to migrate data from one database to another.
It connects to both databases, retrieves data from the source, transforms it, and then stores it in the destination.

## Script(s)

### [mongo-redis](./mongo-redis)

Migrate from Mongo to Redis

#### Features

- Schema transformation
- Parallel Loading: Break data into chunks and load in parallel
- Auto Resuming: Resume from last success position if failed
- Continuous Replication: Recursively check for new changes and replicate them (TODO: Use Change Stream)

#### Environment Variables

The following environment variables are required to run this program:

| Variable                 | Description                                                              |
| ------------------------ | ------------------------------------------------------------------------ |
| `MONGO_DATABASE_NAME`    | Name of the MongoDB database                                             |
| `MONGO_COLLECTION_NAME`  | Name of the MongoDB collection                                           |
| `MONGO_ADDR`             | Address of the MongoDB server                                            |
| `MONGO_USERNAME`         | Username for MongoDB authentication                                      |
| `MONGO_PASSWORD`         | Password for MongoDB authentication                                      |
| `MONGO_ID_FIELD`         | Optional: Field to use as the unique identifier. Default is `_id`        |
| `MONGO_EXCLUDE_ID_FIELD` | Optional: Exclude the `_id` field from the migration. Default is `false` |
| `REDIS_ADDR`             | Address of the Redis server                                              |
| `REDIS_USERNAME`         | Username for Redis authentication                                        |
| `REDIS_PASSWORD`         | Optional: Password for Redis authentication                              |
| `REDIS_DB`               | Redis database number                                                    |
| `REDIS_CLUSTER`          | Redis is a cluster                                                       |
| `PARRALLEL_LOAD`         | Number of parallel loads                                                 |
| `BATCH_SIZE`             | Number of documents to load in each batch                                |
| `MAX_SIZE`               | Optional: Maximum number of documents to load                            |
| `START_OFFSET`           | Optional: Minimum offset to start migration from                         |
| `CONTINOUS_REPLICATION`  | Optional: Enable continuous replication of new changes. `true/false`     |

#### Schema Transformation

- Update the `transform.go` file to modify the transformation logic as per your requirements.
- The `Transform` function is responsible for converting the MongoDB document into the format required by Redis.

## Set Up

1. Install `make`

```sh
# MAC
brew install make
# Linux
sudo apt-get install make
# Windows
choco install make
```

2. Install dependencies

```sh
make install
```

3. Modify the `.env` file in the `<script>` directory with the required environment variables.

## Run

To execute the program, run the following command in the project directory:

**Dev**

```sh
make <script>-dev
```

**Docker**

```sh
make <script>-docker
```

## Push (AWS ECR)

<<<<<<< HEAD
Sign in to the correct AWS Account
=======
This will build the docker image and push it to an ECR repository.
>>>>>>> bc24f7a7

First, sign in to the correct AWS Account

_Note: Ensure that the infrastructure used to run the migration task has the same [cpuArchitecture](https://repost.aws/knowledge-center/ecs-task-exec-format-error) as the your system used to build the image._

```sh
make <script>-push-aws
```<|MERGE_RESOLUTION|>--- conflicted
+++ resolved
@@ -86,11 +86,7 @@
 
 ## Push (AWS ECR)
 
-<<<<<<< HEAD
-Sign in to the correct AWS Account
-=======
 This will build the docker image and push it to an ECR repository.
->>>>>>> bc24f7a7
 
 First, sign in to the correct AWS Account
 
