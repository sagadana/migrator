--- conflicted
+++ resolved
@@ -45,10 +45,6 @@
 }
 
 type DatasourceStreamRequest struct {
-<<<<<<< HEAD
-	// TODO: Add support for StartFromTimestamp
-=======
->>>>>>> b91d69f9
 	// Number of items to batch. 0 to disable batching (optional)
 	BatchSize uint64
 	// How long to wait to accumulate batch (optional)
@@ -92,14 +88,11 @@
 	Watch(ctx *context.Context, request *DatasourceStreamRequest) <-chan DatasourceStreamResult
 	// Clear data source
 	Clear(ctx *context.Context) error
-<<<<<<< HEAD
+	// Close data source
+	Close(ctx *context.Context) error
 
 	// Import contents
 	// Import(ctx *context.Context, request DatasourceImportRequest) error
-=======
-	// Close data source
-	Close(ctx *context.Context) error
->>>>>>> b91d69f9
 }
 
 // Load CSV data into datasource
